// Copyright 2021 Contributors to the Parsec project.
// SPDX-License-Identifier: Apache-2.0
//! Session management functions

use crate::context::Function;
use crate::error::{Error, Result, Rv, RvError};
use crate::session::{Session, SessionInfo, UserType};
use crate::types::{AuthPin, RawAuthPin};

#[cfg(doc)]
use cryptoki_sys::CKF_PROTECTED_AUTHENTICATION_PATH;
use cryptoki_sys::CK_SESSION_INFO;
use log::{error, warn};
use secrecy::ExposeSecret;
use std::convert::{TryFrom, TryInto};

impl Drop for Session {
    fn drop(&mut self) {
        match self.close_inner() {
            Err(Error::Pkcs11(RvError::SessionClosed, Function::CloseSession)) => (), // the session has already been closed: ignore.
            Ok(()) => (),
            Err(err) => {
                error!("Failed to close session: {err}");
            }
        }
<<<<<<< HEAD

        if let Err(err) = close(self) {
            match err {
                Error::Pkcs11(RvError::SessionHandleInvalid, _) => {
                    warn!("Failed to close session: The specified session handle is invalid, the session must be already closed.");
                }
                _ => error!("Failed to close session: {err}"),
            }
        }
=======
>>>>>>> 2ed19d9a
    }
}

impl Session {
    /// Log a session in.
    ///
    /// # Arguments
    ///
    /// * `user_type` - The type of user to log in as
    /// * `pin` - The PIN to use, or `None` if you wish to use the protected authentication path
    ///
    /// _NOTE: By passing `None` into `login`, you must ensure that the
    /// [CKF_PROTECTED_AUTHENTICATION_PATH] flag is set in the `TokenFlags`._
    pub fn login(&self, user_type: UserType, pin: Option<&AuthPin>) -> Result<()> {
        let (pin, pin_len) = match pin {
            Some(pin) => (
                pin.expose_secret().as_ptr() as *mut u8,
                pin.expose_secret().len(),
            ),
            None => (std::ptr::null_mut(), 0),
        };
        unsafe {
            Rv::from(get_pkcs11!(self.client(), C_Login)(
                self.handle(),
                user_type.into(),
                pin,
                pin_len.try_into()?,
            ))
            .into_result(Function::Login)
        }
    }

    /// Logs a session in using a slice of raw bytes as a PIN. Some dongle drivers allow
    /// non UTF-8 characters in the PIN and, as a result, we aren't guaranteed that we can
    /// pass in a UTF-8 string to `login`. Therefore, it's useful to be able to pass in raw bytes
    /// rather than convert a UTF-8 string to bytes.
    ///
    /// # Arguments
    ///
    /// * `user_type` - The type of user to log in as
    /// * `pin` - The PIN to use
    ///
    /// _NOTE: By passing `None` into `login`, you must ensure that the
    /// [CKF_PROTECTED_AUTHENTICATION_PATH] flag is set in the `TokenFlags`._
    pub fn login_with_raw(&self, user_type: UserType, pin: &RawAuthPin) -> Result<()> {
        unsafe {
            Rv::from(get_pkcs11!(self.client(), C_Login)(
                self.handle(),
                user_type.into(),
                pin.expose_secret().as_ptr() as *mut u8,
                pin.expose_secret().len().try_into()?,
            ))
            .into_result(Function::Login)
        }
    }

    /// Log a session out
    pub fn logout(&self) -> Result<()> {
        unsafe {
            Rv::from(get_pkcs11!(self.client(), C_Logout)(self.handle()))
                .into_result(Function::Logout)
        }
    }

    /// Returns the information about a session
    pub fn get_session_info(&self) -> Result<SessionInfo> {
        let mut session_info = CK_SESSION_INFO::default();
        unsafe {
            Rv::from(get_pkcs11!(self.client(), C_GetSessionInfo)(
                self.handle(),
                &mut session_info,
            ))
            .into_result(Function::GetSessionInfo)?;
            SessionInfo::try_from(session_info)
        }
    }

    // Helper function to be able to close a session only taking a reference.
    // This is used in the Drop trait function which only takes a reference as input.
    pub(super) fn close_inner(&self) -> Result<()> {
        unsafe {
            Rv::from(get_pkcs11!(self.client(), C_CloseSession)(self.handle()))
                .into_result(Function::CloseSession)
        }
    }
}<|MERGE_RESOLUTION|>--- conflicted
+++ resolved
@@ -18,23 +18,14 @@
     fn drop(&mut self) {
         match self.close_inner() {
             Err(Error::Pkcs11(RvError::SessionClosed, Function::CloseSession)) => (), // the session has already been closed: ignore.
+            Err(Error::Pkcs11(RvError::SessionHandleInvalid, _)) => {
+                warn!("Failed to close session: The specified session handle is invalid, the session must be already closed.");
+            }
             Ok(()) => (),
             Err(err) => {
                 error!("Failed to close session: {err}");
             }
         }
-<<<<<<< HEAD
-
-        if let Err(err) = close(self) {
-            match err {
-                Error::Pkcs11(RvError::SessionHandleInvalid, _) => {
-                    warn!("Failed to close session: The specified session handle is invalid, the session must be already closed.");
-                }
-                _ => error!("Failed to close session: {err}"),
-            }
-        }
-=======
->>>>>>> 2ed19d9a
     }
 }
 
